--- conflicted
+++ resolved
@@ -102,9 +102,6 @@
 # Run mode setup
 def setup_run_mode(run_mode)
   case run_mode
-  when 'tiling'
-    tiles(500.um)
-    tile_borders(30.um)
   when 'flat'
     flat
   else
@@ -112,7 +109,6 @@
   end
 end
 
-<<<<<<< HEAD
 # threads
 threads($thr.to_i)
 logger.info("Klayout will use #{$thr} thread(s)")
@@ -121,24 +117,6 @@
 setup_run_mode($run_mode)
 logger.info("#{$run_mode} mode is enabled for antenna table.")
 
-# FEOL
-FEOL = !bool_check?($no_feol)
-logger.info("FEOL enabled: #{FEOL}")
-
-# BEOL
-BEOL = !bool_check?($no_beol)
-logger.info("BEOL enabled: #{BEOL}")
-
-# OFFGRID
-OFFGRID = !bool_check?($no_offgrid)
-logger.info("OffGrid enabled: #{OFFGRID}")
-
-# PreCheck DRC
-PRECHECK_DRC = bool_check?($precheck_drc)
-logger.info("PreCheck DRC enabled: #{PRECHECK_DRC}")
-
-=======
->>>>>>> 8b31a5ae
 #================================================
 #------------- LAYERS DEFINITIONS ---------------
 #================================================
