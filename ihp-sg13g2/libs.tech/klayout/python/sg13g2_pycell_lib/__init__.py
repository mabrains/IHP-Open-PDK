########################################################################
#
# Copyright 2024 IHP PDK Authors
#
# Licensed under the Apache License, Version 2.0 (the "License");
# you may not use this file except in compliance with the License.
# You may obtain a copy of the License at
#
#    https://www.apache.org/licenses/LICENSE-2.0
#
# Unless required by applicable law or agreed to in writing, software
# distributed under the License is distributed on an "AS IS" BASIS,
# WITHOUT WARRANTIES OR CONDITIONS OF ANY KIND, either express or implied.
# See the License for the specific language governing permissions and
# limitations under the License.
#
########################################################################

import pya
import os
import sys

from cni.tech import Tech
from cni.dlo import PCellWrapper

# Creates the SG13_dev technology
from .sg13_tech import *

from pypreprocessor.pypreprocessor import preprocessor as preProcessor

import pya

import os
import io
import sys
import inspect
import re
import importlib
import importlib.util
import pathlib
import tempfile
import traceback

moduleNames = [
        'nmos_code',
        'nmosHV_code',
        'pmos_code',
        'pmosHV_code',
        'cmim_code',
        'rsil_code',
        'rhigh_code',
        'rppd_code',
        'sealring_code',
        'npn13G2_code',
        'npn13G2L_code',
        'npn13G2V_code',
        'inductor2_code',
        'inductor3_code',
        'dantenna_code',
        'dpantenna_code',
        'via_stack_code',
        'ptap1_code',
        'ntap1_code',
        'bondpad_code',
        'rfcmim_code',
<<<<<<< HEAD
        'esd_code'
=======
        'rfmosfet_base_code',
        'rfnmos_code',
        'rfnmosHV_code',
        'rfpmos_code',
        'rfpmosHV_code',
        'NoFillerStack_code'
>>>>>>> 0dbdb27b
]

def getProcessNames():
    processNames = []
    maxDepth = 10

    if sys.platform.startswith('win'):
        process = pya.QProcess()
        powershellCmd = (
            "Get-CimInstance Win32_Process | "
            "Select-Object ProcessId, ParentProcessId, Name | "
            "Format-Table -HideTableHeaders"
        )
        process.start("powershell", ["-Command", powershellCmd])
        process.waitForFinished()
        output = process.readAllStandardOutput().decode()

        # Parse the output into a list of tuples (pid, ppid, name)
        processList = []
        for line in output.splitlines():
            parts = line.split()
            if len(parts) >= 3:
                pid = int(parts[0])
                ppid = int(parts[1])
                name = ' '.join(parts[2:])
                processList.append((pid, ppid, name))

        processDict = {pid: (ppid, name) for pid, ppid, name in processList}
        currentPid = os.getpid()

        while currentPid in processDict and maxDepth > 0:
            maxDepth -= 1
            ppid, name = processDict[currentPid]
            processNames.append(name.lower())
            if ppid == currentPid or ppid == 0:
                break
            currentPid = ppid

    else:
        import psutil

        parent = None

        p = psutil.Process()
        with p.oneshot():
            processNames.append(p.name().lower())
            parent = p.parent()

        while parent is not None and maxDepth > 0:
            maxDepth -= 1
            with parent.oneshot():
                processNames.append(parent.name().lower())
                parent = parent.parent()

    assert len(processNames) > 0

    return processNames


"""
Support for 'conditional compilation' in a C-style manner of PyCell code:

#ifdef name
    ...some_code...
#else
    ...some_other_code...
#endif

The #ifdef-block is executed (name is considered as defined) if
  1. An environment variable 'name' can be found case-insentive, or
  2. The name can be found case-insentive as part of a process name of the process chain beginnig at
     the current process upwards through all parent processes.
otherwise the #else-block is executed

The current process chain will be dumped if the environment variable 'IHP_PYCELL_LIB_PRINT_PROCESS_TREE'
is set.

The list of names which are used in an #ifdef-statement and are considered as 'defined' will be dumped
if the environment variable 'IHP_PYCELL_LIB_PRINT_DEFINES_SET' is set.

"""
class PyCellLib(pya.Library):
    def __init__(self):
        self.description = "IHP SG13G2 Pcells"

        tech = Tech.get('SG13_dev')

        processNames = []

        if os.getenv('IHP_PYCELL_LIB_PRINT_PROCESS_TREE') is not None:
            processNames = getProcessNames()
            processChain = ''
            isFirst = True
            for processName in reversed(processNames):
                if not isFirst:
                    processChain += ' <- '
                processChain += "'" + processName + "'"
                isFirst = False
            print(f'Current process chain: {processChain}')

        definesSetToPrint = []

        for moduleName in moduleNames:
            defines = []
            definesSet = []

            modulePath = os.path.join(os.path.dirname(__file__), 'ihp', f"{moduleName}.py")
            moduleFile = io.open(modulePath, 'r', encoding=sys.stdin.encoding)

            try:
                for line in moduleFile:
                    match = re.match(r'^#ifdef\s+\w+', line)
                    if match:
                        splittedLine = line.split()
                        for i, define in enumerate(splittedLine):
                            if i % 2 == 1:
                                if define not in defines:
                                    defines.append(define)

            finally:
                moduleFile.close()

            envs = []
            for env in os.environ:
                envs.append(env.lower())

            for define in defines:
                if len(processNames) == 0:
                    processNames = getProcessNames()

                locDefine = define.lower()
                for processName in processNames:
                    if processName.find(locDefine) != -1:
                        definesSet.append(define)
                else:
                    if locDefine in envs:
                        definesSet.append(define)

            for defineSet in definesSet:
                definesSetToPrint.append(defineSet)

            modulePreProcPath = None

            if len(defines) > 0:
                modulePreProcPath = os.path.join(tempfile.gettempdir(), f"{moduleName}_pre.py")

                pyPreProcessor = preProcessor(modulePath, modulePreProcPath, definesSet, removeMeta=False, resume=True, run=False)
                pyPreProcessor.parse()

                spec = importlib.util.spec_from_file_location(f"{__name__}.ihp.{moduleName}", modulePreProcPath)
                module = importlib.util.module_from_spec(spec)
                sys.modules[moduleName] = module

                try:
                    spec.loader.exec_module(module)
                except:
                    trace = traceback.format_exc().splitlines()
                    for line in trace:
                        print(line.replace(modulePreProcPath, modulePath))

                    sys.exit(1)

                os.remove(modulePreProcPath)
            else:
                module = importlib.import_module(f"{__name__}.ihp." + moduleName)

            match = re.fullmatch(r'^(\S+)_code$', moduleName)
            if match:
                func = getattr(module, f"{match.group(1)}")
                self.layout().register_pcell(match.group(1), PCellWrapper(func(), tech, modulePreProcPath, modulePath))

        if os.getenv('IHP_PYCELL_LIB_PRINT_DEFINES_SET') is not None:
            print(f"Current defines set: {definesSetToPrint}")

        self.register("SG13_dev")

# instantiate and register the library
PyCellLib()
<|MERGE_RESOLUTION|>--- conflicted
+++ resolved
@@ -63,16 +63,13 @@
         'ntap1_code',
         'bondpad_code',
         'rfcmim_code',
-<<<<<<< HEAD
-        'esd_code'
-=======
+        'esd_code',
         'rfmosfet_base_code',
         'rfnmos_code',
         'rfnmosHV_code',
         'rfpmos_code',
         'rfpmosHV_code',
         'NoFillerStack_code'
->>>>>>> 0dbdb27b
 ]
 
 def getProcessNames():
