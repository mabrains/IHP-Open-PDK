--- conflicted
+++ resolved
@@ -16,13 +16,16 @@
 #
 ########################################################################
 
+import pya
+import os
+import sys
+
 from cni.dlo import Tech
 from cni.dlo import PCellWrapper
 
 # Creates the SG13_dev technology
 from .sg13_tech import *
 
-<<<<<<< HEAD
 import pya
 import os
 import sys
@@ -49,21 +52,6 @@
         'inductor3_sc_code',
         'inductor3_sp_code'
 ]
-=======
-# Defines the IHP PCells
-from .ihp import nmos_code
-from .ihp import hv_nmos_code
-from .ihp import pmos_code
-from .ihp import hv_pmos_code
-from .ihp import cmim_code
-from .ihp import rsil_code
-from .ihp import rhigh_code
-from .ihp import rppd_code
-from .ihp import sealring_code
-from .ihp import npn13G2_base_code
-from .ihp import npn13G2_code
-from .ihp import via_stack
->>>>>>> 674aac6a
 
 class PyCellLib(pya.Library):
     def __init__(self):
@@ -71,7 +59,6 @@
 
         tech = Tech.get('SG13_dev')
 
-<<<<<<< HEAD
         for moduleName in moduleNames:
             module = importlib.import_module(f"{__name__}.ihp." + moduleName)
 
@@ -79,22 +66,6 @@
             if match:
                 func = getattr(module, f"{match.group(1)}")
                 self.layout().register_pcell(match.group(1), PCellWrapper(func(), tech))
-=======
-        # TODO: instead of explicitly creating the PCells here we could
-        # use introspection to collect the classes defined
-        self.layout().register_pcell("nmos", PCellWrapper(nmos_code.nmos(), tech))
-        self.layout().register_pcell("hv_nmos", PCellWrapper(hv_nmos_code.hv_nmos(), tech))
-        self.layout().register_pcell("pmos", PCellWrapper(pmos_code.pmos(), tech))
-        self.layout().register_pcell("hv_pmos", PCellWrapper(hv_pmos_code.pmos(), tech))
-        self.layout().register_pcell("cmim", PCellWrapper(cmim_code.cmim(), tech))
-        self.layout().register_pcell("rsil", PCellWrapper(rsil_code.rsil(), tech))
-        self.layout().register_pcell("rhigh", PCellWrapper(rhigh_code.rhigh(), tech))
-        self.layout().register_pcell("rppd", PCellWrapper(rppd_code.rppd(), tech))
-        self.layout().register_pcell("sealring", PCellWrapper(sealring_code.sealring(), tech))
-        self.layout().register_pcell("npn13G2_base", PCellWrapper(npn13G2_base_code.npn13G2_base(), tech))
-        self.layout().register_pcell("npn13G2", PCellWrapper(npn13G2_code.npn13G2(), tech))
-        self.layout().register_pcell("via_stack", PCellWrapper(via_stack.via_stack(), tech))
->>>>>>> 674aac6a
 
         self.register("SG13_dev")
 
