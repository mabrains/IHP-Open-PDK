--- conflicted
+++ resolved
@@ -16,50 +16,39 @@
 *
 *#######################################################################
 
-**ptap1 (TIE SUB)
-<<<<<<< HEAD
-.subckt ptap1 1 2
-R1 1 2 R=262.847
-.ends ptap1
-
-**ntap1 (TIE WELL)
-.subckt ntap1 1 2
-R1 1 2 R=262.847
-=======
 * In order to have consistency between the netlisted device format 
 * the w and l parameters are defined but not used.
 * The value of R is calculated by schematic capture tool.
-.subckt ptap1 1 2 
+.subckt ptap1 1 2 
 .param R=262.8 w=0.78e-6 l=0.78e-6
-R1 1 2 R=R
-.ends ptap1
-
-**ntap1 (TIE WELL)
+R1 1 2 R=R
+.ends ptap1
+
+**ntap1 (TIE WELL)
 * In order to have consistency between the netlisted device format 
 * the w and l parameters are defined but not used.
 * The value of R is calculated by schematic capture tool.
-.subckt ntap1 1 2 
+.subckt ntap1 1 2 
 .param R=262.8 w=0.78e-6 l=0.78e-6
-R1 1 2 R=R
->>>>>>> 91ecdd55
-.ends ntap1
-
-
-* Parasitic R/C models
-* aluminum: prozess tol. res_rpara
-* value is taken from extraction routine
-.subckt Rparasitic 1 2
-.param R=0 w=0 l=0 TC1=0.00353 TC2=0
-R1 1 2 R=r*res_rpara TC1=TC1 TC2=TC2
-.ends Rparasitic
-
-.subckt rsil 1 3
-.param w=0.5e-6 l=0.5e-6 b=0 m=1 trise=0 sw_et=0
+R1 1 2 R=R
+.ends ntap1
+
+
+* Parasitic R/C models
+* aluminum: prozess tol. res_rpara
+* value is taken from extraction routine
+.subckt Rparasitic 1 2
+.param R=0 w=0 l=0 TC1=0.00353 TC2=0
+R1 1 2 R=r*res_rpara TC1=TC1 TC2=TC2
+.ends Rparasitic
+
+.subckt rsil 1 3
+.param w=0.5e-6 l=0.5e-6 b=0 m=1 trise=0 sw_et=0
 +postsim=0
-+kappa=1.85
-+ps=0.18e-6
++kappa=1.85
++ps=0.18e-6
 +weff=w+0.01e-6
-+leff=(b+1)*l+(2/kappa*weff+ps)*b
++leff=(b+1)*l+(2/kappa*weff+ps)*b
 +rzspec=4.5e-6
 +res_rzspec=2*rzspec/w
 +lhead=0.86e-6
@@ -74,15 +63,15 @@
 +rshspec=7
 +rqrc=4.5e-6
 +rz=rzspec/w-(postsim>0)*rqrc/w
-
+
 NR1 1 0 2 dt rmod_rsil L=leff W=weff m=m
 +a1=a a2=a
 +p1=p p2=p
 +c1=1 c2=1
 +trise=trise
 +sw_et=sw_et
-
-R2 2 3 R=res_rzspec TC1=3100e-6 TC2=0.3e-6 m=m
+
+R2 2 3 R=res_rzspec TC1=3100e-6 TC2=0.3e-6 m=m
 
 .model rmod_rsil r3_cmc
 +rsh=rsh_rsil
@@ -109,15 +98,15 @@
 +afn=1.607
 +bfn=1.267
 
-.ends rsil
-
-.subckt rhigh 1 3
-.param w=0.5e-6 l=0.96e-6 b=0 trise=0 m=1 sw_et=0
+.ends rsil
+
+.subckt rhigh 1 3
+.param w=0.5e-6 l=0.96e-6 b=0 trise=0 m=1 sw_et=0
 +postsim=0
-+kappa=1.85
-+ps=0.18e-6
++kappa=1.85
++ps=0.18e-6
 +weff=w-0.04e-6
-+leff=(b+1)*l+(2/kappa*weff+ps)*b
++leff=(b+1)*l+(2/kappa*weff+ps)*b
 +lhead=0.86e-6
 +rzspec=80e-6
 +res_rzspec=2*rzspec/w
@@ -139,8 +128,8 @@
 +c1=1 c2=1
 +trise=trise
 +sw_et=1
-
-R2 2 3 R=res_rzspec TC1=-2300e-6 TC2=2.1e-6 m=m
+
+R2 2 3 R=res_rzspec TC1=-2300e-6 TC2=2.1e-6 m=m
 
 .model rmod_rhigh r3_cmc
 +rsh=rsh_rhigh
@@ -167,17 +156,17 @@
 +afn=1.935
 +bfn=0.9086
 
-.ends rhigh
-
-.subckt rppd 1 3
-.param w=0.5e-6 l=0.5e-6 b=0 ps=0.18e-6 trise=0 m=1 sw_et=0
+.ends rhigh
+
+.subckt rppd 1 3
+.param w=0.5e-6 l=0.5e-6 b=0 ps=0.18e-6 trise=0 m=1 sw_et=0
 +postsim=0
-+kappa=1.85
++kappa=1.85
 +weff=w+0.006e-6
-+leff=(b+1)*l+(2/kappa*weff+ps)*b
++leff=(b+1)*l+(2/kappa*weff+ps)*b
 +lhead=0.86e-6
 +rzspec=35e-6
-+res_rzspec=2*rzspec/w
++res_rzspec=2*rzspec/w
 +cax=90e-18
 +cpx=25e-18
 +ax=175e-18*(1-1/(1.5*leff*1e6+1))/cax
@@ -188,8 +177,8 @@
 +p=(p0>0)*p0
 +rqrc=4.5e-6
 +rz=rzspec/w-(postsim>0)*rqrc/w
-
-NR1 1 0 2 dt res_rppd L=leff W=weff m=m
+
+NR1 1 0 2 dt res_rppd L=leff W=weff m=m
 +a1=a a2=a
 +p1=p p2=p
 +c1=1 c2=1
@@ -197,7 +186,7 @@
 +sw_et=sw_et
 
 R2 2 3 R=res_rzspec TC1=-950e-6 m=m
-
+
 .model res_rppd r3_cmc
 +rsh=rsh_rppd
 +ecrit=1000
@@ -222,4 +211,4 @@
 +afn=1.886
 +bfn=0.9963
 
-.ends rppd
+.ends rppd