*  a custom spiceinit file for IHP-Open-PDK 

* export PDK_ROOT and PDK environmental variables first and add it to your .bashrc
* export PDK_ROOT= installation_specific_directory/IHP-Open-PDK
* export PDK=ihp-sg13g2 

setcs sourcepath = (  $sourcepath $PDK_ROOT/$PDK/libs.tech/ngspice/models $PDK_ROOT/ihp-sg13g2/libs.ref/sg13g2_stdcell/spice )
*echo $sourcepath

*option tnom=28
*option list

* KLU solver still do not work correctly for every simulation
*option klu

*option node
*option opts
*option warn=1
*option maxwarns=10
<<<<<<< HEAD

* this option produces error in the AC/SP simulation
=======
>>>>>>> d3bf1127
*option savecurrents

set ngbehavior=hsa
*set noinit

* add OSDI 
osdi  '$PDK_ROOT/$PDK/libs.tech/ngspice/openvaf/psp103_nqs.osdi'
<|MERGE_RESOLUTION|>--- conflicted
+++ resolved
@@ -17,11 +17,6 @@
 *option opts
 *option warn=1
 *option maxwarns=10
-<<<<<<< HEAD
-
-* this option produces error in the AC/SP simulation
-=======
->>>>>>> d3bf1127
 *option savecurrents
 
 set ngbehavior=hsa
